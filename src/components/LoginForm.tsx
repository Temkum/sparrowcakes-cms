import { cn } from '@/lib/utils';
import { Button } from '@/components/ui/button';
import {
  Card,
  CardContent,
  CardDescription,
  CardHeader,
  CardTitle,
} from '@/components/ui/card';
import { Input } from '@/components/ui/input';
import { Label } from '@/components/ui/label';
import { Link, useNavigate } from 'react-router-dom';
import { LoginFormData, loginSchema } from '@/form-schema/LoginSchema';
<<<<<<< HEAD
import { useForm } from 'react-hook-form';
import { zodResolver } from '@hookform/resolvers/zod';
import { useEffect, useState } from 'react';
import axios from 'axios';
import { useLocation } from 'react-router-dom';
import { useAuthStore } from '@/store/auth';
import { Toaster } from 'react-hot-toast';
=======
import { SubmitHandler, useForm } from 'react-hook-form';
import { zodResolver } from '@hookform/resolvers/zod';
import { useState } from 'react';
import axios from 'axios';
import { login } from '@/services/auth.service';
import { toast } from 'react-hot-toast';
>>>>>>> 0c6bedf4

const LoginForm = ({
  className,
  ...props
}: React.ComponentPropsWithoutRef<'div'>) => {
  const {
    register,
    handleSubmit,
    formState: { errors },
  } = useForm<LoginFormData>({
    resolver: zodResolver(loginSchema),
  });

  const [isLoading, setIsLoading] = useState(false);
  const [error, setError] = useState<string | null>(null);

<<<<<<< HEAD
  const loginUser = useAuthStore((state) => state.loginUser);
  const isAuthenticated = useAuthStore((state) => state.isAuthenticated);
  const navigate = useNavigate();
  const location = useLocation();

  // Redirect if already authenticated
  useEffect(() => {
    if (isAuthenticated) {
      navigate('/admin/dashboard', { replace: true });
    }
  }, [isAuthenticated, navigate]);

  const onSubmit = async (data: LoginFormData) => {
=======
  const navigate = useNavigate();

  const onSubmit: SubmitHandler<LoginFormData> = async (data) => {
>>>>>>> 0c6bedf4
    setIsLoading(true);
    setError(null);

    try {
<<<<<<< HEAD
      const success = await loginUser(data.email, data.password);
      if (success) {
        const from = location.state?.from?.pathname || '/admin/dashboard';
        navigate(from, { replace: true });
      }
    } catch (err) {
      if (axios.isAxiosError(err)) {
        setError(err.response?.data?.message || 'Invalid credentials.');
      } else {
        setError('Failed to login. Invalid Credentials.');
=======
      // Make the login request
      await login(data);
      navigate('/admin/dashboard');
    } catch (err) {
      // Handle errors
      if (axios.isAxiosError(err)) {
        setError(err.response?.data?.message);
        toast.error('An error occurred during login.');
      } else {
        toast.error('Failed to login. \nAn unexpected error occurred.');
>>>>>>> 0c6bedf4
      }
    } finally {
      setIsLoading(false);
    }
  };

  return (
<<<<<<< HEAD
    <div className={cn('flex flex-col gap-6', className)} {...props}>
      <Card>
        <CardHeader className="text-center">
          <CardTitle className="text-2xl">Welcome Back</CardTitle>
          {error ? (
            <span className="text-sm text-red-500 text-center">{error}</span>
          ) : (
            <CardDescription>Login to your account to continue</CardDescription>
          )}
        </CardHeader>
        <CardContent>
          <form onSubmit={handleSubmit(onSubmit)}>
            <div className="flex flex-col gap-6">
              <div className="grid gap-2">
                <Label htmlFor="email">Email</Label>
                <Input
                  id="email"
                  type="email"
                  placeholder="admin@example.com"
                  {...register('email')}
                />
                {errors.email && (
                  <span className="text-sm text-red-500">
                    {errors.email.message}
                  </span>
                )}
              </div>
              <div className="grid gap-2">
                <div className="flex items-center">
                  <Label htmlFor="password">Password</Label>
                  <Link
                    to="/forgot-password"
                    className="ml-auto inline-block text-sm underline-offset-4 hover:underline"
                  >
                    Forgot your password?
                  </Link>
                </div>
                <Input
                  id="password"
                  type="password"
                  {...register('password')}
                />
                {errors.password && (
                  <span className="text-sm text-red-500">
                    {errors.password.message}
                  </span>
                )}
              </div>

              <Button type="submit" className="w-full" disabled={isLoading}>
                {isLoading ? 'Logging in...' : 'Login'}
              </Button>
              <div className="relative text-center text-sm after:absolute after:inset-0 after:top-1/2 after:z-0 after:flex after:items-center after:border-t after:border-border">
                <span className="relative z-10 bg-background px-2 text-muted-foreground">
                  Or continue with
                </span>
              </div>
              <Button variant="outline" className="w-full">
                Login with Google
              </Button>
            </div>
            <div className="mt-4 text-center text-sm">
              Don't have an account?{' '}
              <Link to="/register" className="underline underline-offset-4">
                Sign up
              </Link>
            </div>
          </form>
        </CardContent>
      </Card>
      <Toaster />
    </div>
=======
    <>
      <div className={cn('flex flex-col gap-6', className)} {...props}>
        <Card>
          <CardHeader className="text-center">
            <CardTitle className="text-2xl">Welcome Back</CardTitle>
            <CardDescription>Login to your account to continue</CardDescription>
          </CardHeader>
          <CardContent>
            <form onSubmit={handleSubmit(onSubmit)}>
              <div className="flex flex-col gap-6">
                <div className="grid gap-2">
                  <Label htmlFor="email">Email</Label>
                  <Input
                    id="email"
                    type="email"
                    placeholder="admin@example.com"
                    {...register('email')}
                  />
                  {errors.email && (
                    <span className="text-sm text-red-500">
                      {errors.email.message}
                    </span>
                  )}
                </div>
                <div className="grid gap-2">
                  <div className="flex items-center">
                    <Label htmlFor="password">Password</Label>
                    <Link
                      to="/reset-password"
                      className="ml-auto inline-block text-sm underline-offset-4 hover:underline"
                    >
                      Forgot your password?
                    </Link>
                  </div>
                  <Input
                    id="password"
                    type="password"
                    {...register('password')}
                  />
                  {errors.password && (
                    <span className="text-sm text-red-500">
                      {errors.password.message}
                    </span>
                  )}
                </div>
                {error && (
                  <span className="text-sm text-red-500 text-center">
                    {error}
                  </span>
                )}
                <Button type="submit" className="w-full" disabled={isLoading}>
                  {isLoading ? 'Logging in...' : 'Login'}
                </Button>
                <div className="relative text-center text-sm after:absolute after:inset-0 after:top-1/2 after:z-0 after:flex after:items-center after:border-t after:border-border">
                  <span className="relative z-10 bg-background px-2 text-muted-foreground">
                    Or continue with
                  </span>
                </div>
                <Button variant="outline" className="w-full">
                  Login with Google
                </Button>
              </div>
              <div className="mt-4 text-center text-sm">
                Don&apos;t have an account?{' '}
                <Link to="/register" className="underline underline-offset-4">
                  Sign up
                </Link>
              </div>
            </form>
          </CardContent>
        </Card>
      </div>
    </>
>>>>>>> 0c6bedf4
  );
};

export default LoginForm;<|MERGE_RESOLUTION|>--- conflicted
+++ resolved
@@ -11,22 +11,12 @@
 import { Label } from '@/components/ui/label';
 import { Link, useNavigate } from 'react-router-dom';
 import { LoginFormData, loginSchema } from '@/form-schema/LoginSchema';
-<<<<<<< HEAD
-import { useForm } from 'react-hook-form';
-import { zodResolver } from '@hookform/resolvers/zod';
-import { useEffect, useState } from 'react';
-import axios from 'axios';
-import { useLocation } from 'react-router-dom';
-import { useAuthStore } from '@/store/auth';
-import { Toaster } from 'react-hot-toast';
-=======
 import { SubmitHandler, useForm } from 'react-hook-form';
 import { zodResolver } from '@hookform/resolvers/zod';
 import { useState } from 'react';
 import axios from 'axios';
 import { login } from '@/services/auth.service';
 import { toast } from 'react-hot-toast';
->>>>>>> 0c6bedf4
 
 const LoginForm = ({
   className,
@@ -43,41 +33,13 @@
   const [isLoading, setIsLoading] = useState(false);
   const [error, setError] = useState<string | null>(null);
 
-<<<<<<< HEAD
-  const loginUser = useAuthStore((state) => state.loginUser);
-  const isAuthenticated = useAuthStore((state) => state.isAuthenticated);
-  const navigate = useNavigate();
-  const location = useLocation();
-
-  // Redirect if already authenticated
-  useEffect(() => {
-    if (isAuthenticated) {
-      navigate('/admin/dashboard', { replace: true });
-    }
-  }, [isAuthenticated, navigate]);
-
-  const onSubmit = async (data: LoginFormData) => {
-=======
   const navigate = useNavigate();
 
   const onSubmit: SubmitHandler<LoginFormData> = async (data) => {
->>>>>>> 0c6bedf4
     setIsLoading(true);
     setError(null);
 
     try {
-<<<<<<< HEAD
-      const success = await loginUser(data.email, data.password);
-      if (success) {
-        const from = location.state?.from?.pathname || '/admin/dashboard';
-        navigate(from, { replace: true });
-      }
-    } catch (err) {
-      if (axios.isAxiosError(err)) {
-        setError(err.response?.data?.message || 'Invalid credentials.');
-      } else {
-        setError('Failed to login. Invalid Credentials.');
-=======
       // Make the login request
       await login(data);
       navigate('/admin/dashboard');
@@ -88,7 +50,6 @@
         toast.error('An error occurred during login.');
       } else {
         toast.error('Failed to login. \nAn unexpected error occurred.');
->>>>>>> 0c6bedf4
       }
     } finally {
       setIsLoading(false);
@@ -96,80 +57,6 @@
   };
 
   return (
-<<<<<<< HEAD
-    <div className={cn('flex flex-col gap-6', className)} {...props}>
-      <Card>
-        <CardHeader className="text-center">
-          <CardTitle className="text-2xl">Welcome Back</CardTitle>
-          {error ? (
-            <span className="text-sm text-red-500 text-center">{error}</span>
-          ) : (
-            <CardDescription>Login to your account to continue</CardDescription>
-          )}
-        </CardHeader>
-        <CardContent>
-          <form onSubmit={handleSubmit(onSubmit)}>
-            <div className="flex flex-col gap-6">
-              <div className="grid gap-2">
-                <Label htmlFor="email">Email</Label>
-                <Input
-                  id="email"
-                  type="email"
-                  placeholder="admin@example.com"
-                  {...register('email')}
-                />
-                {errors.email && (
-                  <span className="text-sm text-red-500">
-                    {errors.email.message}
-                  </span>
-                )}
-              </div>
-              <div className="grid gap-2">
-                <div className="flex items-center">
-                  <Label htmlFor="password">Password</Label>
-                  <Link
-                    to="/forgot-password"
-                    className="ml-auto inline-block text-sm underline-offset-4 hover:underline"
-                  >
-                    Forgot your password?
-                  </Link>
-                </div>
-                <Input
-                  id="password"
-                  type="password"
-                  {...register('password')}
-                />
-                {errors.password && (
-                  <span className="text-sm text-red-500">
-                    {errors.password.message}
-                  </span>
-                )}
-              </div>
-
-              <Button type="submit" className="w-full" disabled={isLoading}>
-                {isLoading ? 'Logging in...' : 'Login'}
-              </Button>
-              <div className="relative text-center text-sm after:absolute after:inset-0 after:top-1/2 after:z-0 after:flex after:items-center after:border-t after:border-border">
-                <span className="relative z-10 bg-background px-2 text-muted-foreground">
-                  Or continue with
-                </span>
-              </div>
-              <Button variant="outline" className="w-full">
-                Login with Google
-              </Button>
-            </div>
-            <div className="mt-4 text-center text-sm">
-              Don't have an account?{' '}
-              <Link to="/register" className="underline underline-offset-4">
-                Sign up
-              </Link>
-            </div>
-          </form>
-        </CardContent>
-      </Card>
-      <Toaster />
-    </div>
-=======
     <>
       <div className={cn('flex flex-col gap-6', className)} {...props}>
         <Card>
@@ -243,7 +130,6 @@
         </Card>
       </div>
     </>
->>>>>>> 0c6bedf4
   );
 };
 
