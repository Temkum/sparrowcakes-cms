--- conflicted
+++ resolved
@@ -1,4 +1,3 @@
-<<<<<<< HEAD
 type Product = {
   id: number;
   name: string;
@@ -19,15 +18,6 @@
   created_at: string;
   products: Product[];
   updated_at: string;
-=======
-export interface DynamicCategories {
-  id: number;
-  name: string;
-  label: string;
-  value: number[];
-  onChange: (value: number[]) => void;
-  isRequired?: boolean;
->>>>>>> 6427da7d
 }
 
 export interface Category {
@@ -52,10 +42,7 @@
   error: string | null;
   cache: Map<string, CacheEntry>;
   retryAttempts: number;
-<<<<<<< HEAD
   dynamicCategories: DynamicCategories[];
-=======
->>>>>>> 6427da7d
 
   // Actions
   loadCategories: () => Promise<CategoryResponse[]>;
@@ -75,10 +62,91 @@
     sortOrder?: 'ASC' | 'DESC';
     isActive?: boolean;
   }) => Promise<CategoryListResponse>;
-<<<<<<< HEAD
   loadUICategories: () => Promise<DynamicCategories[]>;
-=======
->>>>>>> 6427da7d
+}
+
+export interface CategoryRequest {
+  name: string;
+  description?: string;
+  imageUrl?: string;
+  slug: string;
+  isActive: boolean;
+  image?: File | null;
+  isImageDeleted?: boolean;
+}
+
+export interface CategoryResponse extends Required<Omit<Category, 'image'>> {
+  created_at: string;
+  updated_at: string;
+}
+
+export interface CategoryListParams {
+  categories: CategoryResponse[];
+  page?: number;
+  limit?: number;
+  search?: string;
+  sortBy?: string;
+  sortOrder?: 'ASC' | 'DESC';
+  isActive?: boolean;
+}
+
+export interface CategoryListResponse {
+  data: CategoryResponse[];
+  total: number;
+  page: number;
+  limit: number;
+  totalPages: number;
+}
+
+export interface CategoryFormModalProps {
+  open: boolean;
+  onOpenChange: (open: boolean) => void;
+  onSuccess?: () => void;
+  category?: Category | null;
+  mode?: 'create' | 'edit';
+}
+
+export interface Category {
+  id: number;
+  name: string;
+  description?: string;
+  imageUrl?: string;
+  slug: string;
+  isActive?: boolean;
+  created_at: string;
+  updated_at: string;
+}
+
+export interface CacheEntry {
+  data: CategoryResponse[];
+  timestamp: number;
+}
+
+export interface CategoryState {
+  categories: CategoryResponse[];
+  loading: boolean;
+  error: string | null;
+  cache: Map<string, CacheEntry>;
+  retryAttempts: number;
+
+  // Actions
+  loadCategories: () => Promise<CategoryResponse[]>;
+  createCategory: (categoryData: FormData) => Promise<CategoryResponse>;
+  updateCategory: (
+    id: number,
+    categoryData: FormData
+  ) => Promise<CategoryResponse>;
+  deleteCategory: (id: number) => Promise<void>;
+  deleteCategories: (ids: number[]) => Promise<void>;
+  getCategoriesPaginated: (params: {
+    categories: CategoryResponse[];
+    page?: number;
+    limit?: number;
+    search?: string;
+    sortBy?: string;
+    sortOrder?: 'ASC' | 'DESC';
+    isActive?: boolean;
+  }) => Promise<CategoryListResponse>;
 }
 
 export interface CategoryRequest {
